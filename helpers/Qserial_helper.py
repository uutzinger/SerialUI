--- conflicted
+++ resolved
@@ -27,17 +27,10 @@
 from math import ceil
 from enum import Enum
 
-<<<<<<< HEAD
-from PyQt5.QtCore import QObject, QTimer, QThread, pyqtSignal, pyqtSlot, QStandardPaths
-from PyQt5.QtCore import Qt
-from PyQt5.QtGui import QTextCursor
-from PyQt5.QtWidgets import QFileDialog
-=======
 from PyQt6.QtCore import QObject, QTimer, QThread, pyqtSignal, pyqtSlot, QStandardPaths
 from PyQt6.QtCore import Qt
 from PyQt6.QtGui import QTextCursor
 from PyQt6.QtWidgets import QFileDialog
->>>>>>> 4f5f8be0
 
 ########################################################################################
 # Debug
@@ -206,11 +199,7 @@
         # Text display window on serial text display
         self.textScrollbar = self.ui.plainTextEdit_SerialTextDisplay.verticalScrollBar()
         self.ui.plainTextEdit_SerialTextDisplay.setVerticalScrollBarPolicy(
-<<<<<<< HEAD
-            Qt.ScrollBarAlwaysOn
-=======
             Qt.ScrollBarPolicy.ScrollBarAlwaysOn
->>>>>>> 4f5f8be0
         )
 
         # Disable closing serial port button
@@ -232,11 +221,7 @@
 
         # Cursor for text display window
         self.textCursor = self.ui.plainTextEdit_SerialTextDisplay.textCursor()
-<<<<<<< HEAD
-        self.textCursor.movePosition(QTextCursor.End)
-=======
         self.textCursor.movePosition(QTextCursor.MoveOperation.End)
->>>>>>> 4f5f8be0
         self.ui.plainTextEdit_SerialTextDisplay.setTextCursor(self.textCursor)
         self.ui.plainTextEdit_SerialTextDisplay.ensureCursorVisible()
         self.logger.log(
@@ -277,13 +262,9 @@
         Transmitting file to serial TX line
         """
         stdFileName = (
-<<<<<<< HEAD
-            QStandardPaths.writableLocation(QStandardPaths.DocumentsLocation)
-=======
             QStandardPaths.writableLocation(
                 QStandardPaths.StandardLocation.DocumentsLocation
             )
->>>>>>> 4f5f8be0
             + "/QSerial.txt"
         )
         fname, _ = QFileDialog.getOpenFileName(
@@ -814,11 +795,7 @@
                 self.isScrolling = True
             else:
                 self.isScrolling = False
-<<<<<<< HEAD
-            self.textCursor.movePosition(QTextCursor.End)
-=======
             self.textCursor.movePosition(QTextCursor.MoveOperation.End)
->>>>>>> 4f5f8be0
             self.textCursor.insertText(text + "\n")
             if self.isScrolling:
                 self.ui.plainTextEdit_SerialTextDisplay.ensureCursorVisible()
@@ -856,11 +833,7 @@
             self.isScrolling = True
         else:
             self.isScrolling = False
-<<<<<<< HEAD
-        self.textCursor.movePosition(QTextCursor.End)
-=======
         self.textCursor.movePosition(QTextCursor.MoveOperation.End)
->>>>>>> 4f5f8be0
         self.textCursor.insertText(text + "\n")
         if self.isScrolling:
             self.ui.plainTextEdit_SerialTextDisplay.ensureCursorVisible()
@@ -926,13 +899,9 @@
             # Select the text to remove
             self.textCursor.setPosition(0)
             self.textCursor.movePosition(
-<<<<<<< HEAD
-                QTextCursor.Right, QTextCursor.KeepAnchor, numCharstoTrim
-=======
                 QTextCursor.MoveOperation.Right,
                 QTextCursor.MoveMode.KeepAnchor,
                 numCharstoTrim,
->>>>>>> 4f5f8be0
             )
             # Remove the selected text
             self.textCursor.removeSelectedText()
